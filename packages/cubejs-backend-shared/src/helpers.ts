import spawn from 'cross-spawn';
import stream from 'stream';

export function getRealType(value: any): string {
  if (value === null) {
    return 'null';
  }

  return typeof value;
}

export async function executeCommand(
  command: string,
  args: string | string[],
  options = {}
) {
  const argsArray: string[] = typeof args === 'string' ? args.split(' ') : args;
  const child = spawn(
    command,
    argsArray,
    { stdio: 'inherit', ...options }
  );

  return new Promise<void>((resolve, reject) => {
    child.on('close', (code) => {
      if (code !== 0) {
        reject(
          new Error(
            `${command} ${argsArray.join(' ')} failed with exit code ${code}. Please check your console.`
          )
        );
        return;
      }
      resolve();
    });
  });
}

export function assertNonNullable<T>(name: string, x: T): asserts x is NonNullable<T> {
  if (x === undefined || x === null) {
    throw new Error(`${name} is not defined.`);
  }
}

<<<<<<< HEAD
// If x is nullable, throws and error, else return x with a nonnulable type.
export function checkNonNullable<T>(name: string, x: T): NonNullable<T> {
  assertNonNullable(name, x);
  return x;
=======
export function checkNonNullable<T>(name: string, x: T): NonNullable<T> {
  assertNonNullable(name, x);
  return x!;
}

export async function streamToArray<T>(xstream: stream.Readable): Promise<T[]> {
  const result: T[] = [];
  for await (const x of xstream) {
    result.push(x);
  }
  return result;
}

export async function oldStreamToArray<T>(xstream: NodeJS.ReadableStream): Promise<T[]> {
  return streamToArray(new stream.Readable().wrap(xstream));
>>>>>>> 7a25492b
}<|MERGE_RESOLUTION|>--- conflicted
+++ resolved
@@ -42,15 +42,10 @@
   }
 }
 
-<<<<<<< HEAD
 // If x is nullable, throws and error, else return x with a nonnulable type.
 export function checkNonNullable<T>(name: string, x: T): NonNullable<T> {
   assertNonNullable(name, x);
   return x;
-=======
-export function checkNonNullable<T>(name: string, x: T): NonNullable<T> {
-  assertNonNullable(name, x);
-  return x!;
 }
 
 export async function streamToArray<T>(xstream: stream.Readable): Promise<T[]> {
@@ -63,5 +58,4 @@
 
 export async function oldStreamToArray<T>(xstream: NodeJS.ReadableStream): Promise<T[]> {
   return streamToArray(new stream.Readable().wrap(xstream));
->>>>>>> 7a25492b
 }